--- conflicted
+++ resolved
@@ -14,10 +14,7 @@
     - navigation.instant
     - navigation.tracking
     - navigation-indexes
-<<<<<<< HEAD
     - navigation.footer
-=======
->>>>>>> 631c84e4
   font:
     text: Inter
     code: Recursive
@@ -64,7 +61,6 @@
   - pymdownx.superfences
 
 extra:
-<<<<<<< HEAD
   generator: false
   social:
     - icon: bootstrap/globe
@@ -75,8 +71,4 @@
       link: https://digipres.club/@webrecorder
     - icon: bootstrap/youtube
       link: https://www.youtube.com/@webrecorder
-copyright: "Creative Commons Attribution 4.0 International (CC BY 4.0)"
-    
-=======
-  generator: false
->>>>>>> 631c84e4
+copyright: "Creative Commons Attribution 4.0 International (CC BY 4.0)"