<<<<<<< HEAD
# Introduction to Deployment
=======
# Deploying Browsertrix Cloud
>>>>>>> 631c84e4

Browsertrix Cloud is designed to be a cloud-native application running in Kubernetes.

However, despite the name, it is perfectly reasonable (and easy!) to deploy Browsertrix Cloud locally using one of the many available local Kubernetes options.

The main requirements for Browsertrix Cloud are:

- A Kubernetes Cluster
- [Helm 3](https://helm.sh/) (package manager for Kubernetes)


We have prepared a [Local Deployment Guide](./local) which covers several options for testing Browsertrix Cloud locally on a single machine,
as well as a [Production (Self-Hosted and Cloud) Deployment](./production) guides to help with
setting up Browsertrix Cloud for different production scenarios.<|MERGE_RESOLUTION|>--- conflicted
+++ resolved
@@ -1,8 +1,4 @@
-<<<<<<< HEAD
-# Introduction to Deployment
-=======
 # Deploying Browsertrix Cloud
->>>>>>> 631c84e4
 
 Browsertrix Cloud is designed to be a cloud-native application running in Kubernetes.
 
